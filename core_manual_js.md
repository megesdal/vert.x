[TOC]

# Writing Verticles

We previously discussed how a verticle is the unit of deployment in vert.x. Let's look in more detail about how to write a verticle.

As an example we'll write a simple TCP echo server. The server just accepts connections and any data received by it is echoed back on the connection.

Copy the following into a text editor and save it as `server.js`

    load('vertx.js')

    var server = vertx.createNetServer();

    server.connectHandler(function(sock) {
      new vertx.Pump(sock, sock).start();
    }).listen(1234, 'localhost');

    function vertxStop() {
      server.close();
    }
    
Now, go to the directory where you saved the file and type

    vertx run server.js
    
The server will now be running. Connect to it using telnet:

    telnet localhost 1234
    
And notice how data you send (and hit enter) is echoed back to you.           

Congratulations! You've written your first verticle.
        
## Loading other scripts.

To load other scripts from within your verticle you use the `load` function. The argument to `load` is the name of the script you want to load. You can use `load` to load any other scripts in your verticle, or to load system scripts such as `vertx.js` which are always available to verticles.

If you want to access the vert.x core API from within your verticle (which you almost certainly want to do), you need to call `load('vertx.js')` at the top of your script. Normally this will be the first thing at the top of your verticle main. `vert.js` is just the name of the script that contains the core API.

## Verticle clean-up

Servers, clients and event bus handlers will be automatically closed when the verticles is stopped, however if you need to provide any custom clean-up code when the verticle is stopped you can provide a `vertxStop` top-level function. Vert.x will then call this when the verticle is stopped. 
        
## Getting Configuration in a Verticle

If JSON configuration has been passed when deploying a verticle from either the command line using `vertx run` or `vertx deploy` and specifying a configuration file, or when deploying programmatically, that configuration is available to the verticle in the `vertx.config` variable. For example:

    var config = vertx.config;
    
    stdout.println("Config is " + JSON.stringify(config));
    
The config returned is a JSON object. You can use this object to configure the verticle. Allowing verticles to be configured in a consistent way like this allows configuration to be easily passed to them irrespective of the language.

## Logging from a Verticle

Each verticle is given its own logger. :

    var logger = vertx.logger;
    
    logger.info("I am logging something");
    
The logger has the functions:

* trace
* debug
* info
* warn
* error
* fatal           

Which have the normal meanings you would expect.

The log files by default go in a file called `vertx.log` in the system temp directory. On my Linux box this is `\tmp`.

For more information on configuring logging, please see the main manual.

## Accessing environment variables from a Verticle

You can access environment variables from a Verticle with the variable `vertx.env`.

## stdout and stderr in a Verticle

The variables `stdout` and `stderr` are injected into all verticles. Unsurprisingly, you use these to print to stdout and stderr.

    stdout.println("Hello from the verticle");
   
# Deploying and Undeploying Verticles Programmatically

You can deploy and undeploy verticles programmatically from inside another verticle. Any verticles deployed programmatically inherit the path of the parent verticle. 

## Deploying a simple verticle

To deploy a verticle programmatically call the function `vertx.deployVerticle`. The return value of `vertx.deployVerticle` is the unique id of the deployment, which can be used later to undeploy the verticle.

To deploy a single instance of a verticle :

    vertx.deployVerticle('my_verticle.js');  
    
## Deploying a module programmatically

You can also use `deployVerticle` to deploy an installed module, for example:

    container.deployVerticle('mailer', config)
    
Would deploy an instance of the out-of-the-box mailer module (see the modules manual) with the specified configuration.        
    
## Passing configuration to a verticle programmatically   
  
JSON configuration can be passed to a verticle that is deployed programmatically. Inside the deployed verticle the configuration is accessed with the `vertx.getConfig` function. For example:

    var config = { name: 'foo', age: 234 };
    vertx.deployVerticle('my_verticle.js', config); 
            
Then, in `my_verticle.js` you can access the config via `vertx.getConfig` as previously explained.
    
## Using a Verticle to co-ordinate loading of an application

If you have an application that is composed of multiple verticles that all need to be started at application start-up, then you can use another verticle that maintains the application configuration and starts all the other verticles. You can think of this as your application starter verticle.

For example, you could create a verticle `app.js` as follows:

    // Application config
    
    var appConfig = {
        verticle1Config: {
            // Config for verticle1
        },
        verticle2Config: {
            // Config for verticle2
        }, 
        verticle3Config: {
            // Config for verticle3
        },
        verticle4Config: {
            // Config for verticle4
        },
        verticle5Config: {
            // Config for verticle5
        }  
    }  
    
    // Start the verticles that make up the app  
    
    vertx.deployVerticle("verticle1.js", appConfig.verticle1Config);
    vertx.deployVerticle("verticle2.js", appConfig.verticle2Config, 5);
    vertx.deployVerticle("verticle3.js", appConfig.verticle3Config);
    vertx.deployWorkerVerticle("verticle4.js", appConfig.verticle4Config);
    vertx.deployWorkerVerticle("verticle5.js", appConfig.verticle5Config, 10);
        
        
Then you can start your entire application by simply running:

    vertx run app.js
    
or
    
    vertx deploy app.js
                        
## Specifying number of instances

By default, when you deploy a verticle only one instance of the verticle is deployed. If you want more than one instance to be deployed, e.g. so you can scale over your cores better, you can specify the number of instances as follows:

    vertx.deployVerticle('my_verticle.js', null, 10);   
  
The above example would deploy 10 instances.

## Getting Notified when Deployment is complete

The actual verticle deployment is asynchronous and might not complete until some time after the call to `deployVerticle` has returned. If you want to be notified when the verticle has completed being deployed, you can pass a handler as the final argument to `deployVerticle`:

    vertx.deployVerticle('my_verticle.js', null, 10, function() {
        log.info("It's been deployed!");
    });  
    
## Deploying Worker Verticles

The `vertx.deployVerticle` method deploys standard (non worker) verticles. If you want to deploy worker verticles use the `vertx.deployWorkerVerticle` function. This function takes the same parameters as `vertx.deployVerticle` with the same meanings.

## Undeploying a Verticle

Any verticles that you deploy programmatically from within a verticle, and all of their children are automatically undeployed when the parent verticle is undeployed, so in most cases you will not need to undeploy a verticle manually, however if you do want to do this, it can be done by calling the function `vertx.undeployVerticle` passing in the deployment id that was returned from the call to `vertx.deployVerticle`

    var deploymentID = vertx.deployVerticle('my_verticle.js');    
    
    vertx.undeployVerticle(deploymentID);    

            
# The Event Bus

The event bus is the nervous system of vert.x.

It allows verticles to communicate with each other irrespective of what language they are written in, and whether they're in the same vert.x instance, or in a different vert.x instance. It even allows client side JavaScript running in a browser to communicate on the same event bus. (More on that later).

It creates a distributed polyglot overlay network spanning multiple server nodes and multiple browsers.

The event bus API is incredibly simple. It basically involves registering handlers, unregistering handlers and sending messages.

First some theory:

## The Theory

### Addressing

Messages are sent on the event bus to an *address*.

Vert.x doesn't bother with any fancy addressing schemes. In vert.x an address is simply a string, any string is valid. However it is wise to use some kind of scheme, e.g. using periods to demarcate a namespace.

Some examples of valid addresses are `europe.news.feed1`, `acme.games.pacman`, `sausages`, and `X`.

### Handlers

A handler is a thing that receives messages from the bus. You register a handler at an address.

Many different handlers from the same or different verticles can be registered at the same address. A single handler can be registered by the verticle at many different addresses.

### Publish / subscribe messaging

The event bus supports *publishing* messages. Messages are published to an address. Publishing means delivering the message to all handlers that are registered at that address. This is the familiar *publish/subscribe* messaging pattern.

### Point to point messaging

The event bus supports *point to point* messaging. Messages are sent to an address. This means a message is delivered to *at most* one of the handlers registered at that address. If there is more than one handler regsitered at the address, one will be chosen using a non-strict round-robin algorithm.

With point to point messaging, an optional reply handler can be specified when sending the message. When a message is received by a recipient, and has been *processed*, the recipient can optionally decide to reply to the message. If they do so that reply handler will be called.

When the reply is received back at the sender, it too can be replied to. This can be repeated ad-infinitum, and allows a dialog to be set-up between two different verticles. This is a common messaging pattern called the *Request-Response* pattern.

### Transient

*All messages in the event bus are transient, and in case of failure of all or parts of the event bus, there is a possibility messages will be lost. If your application cares about lost messages, you should code your handlers to be idempotent, and your senders to retry after recovery.*

If you want to persist your messages you can use a persistent work queue busmod for that.

### Types of messages

Messages that you send on the event bus can be as simple as a string, a number or a boolean. You can also send vert.x buffers or JSON messages.

It's highly recommended you use JSON messages to communicate between verticles. JSON is easy to create and parse in all the languages that vert.x supports.

## Event Bus API

Let's jump into the API

The eventbus is accessible as the `eventBus` property on the `vertx` instance.

### Registering and Unregistering Handlers

To set a message handler on the address `test.address`, you do the following:

    var eb = vertx.eventBus;
    
    var myHandler = function(message)) {
      log.info('I received a message ' + message);
    }
    
    eb.registerHandler('test.address', myHandler);
    
It's as simple as that. The handler will then receive any messages sent to that address.

When you register a handler on an address and you're in a cluster it can take some time for the knowledge of that new handler to be propagated across the entire cluster. If you want to be notified when that has completed you can optionally specify another function to the `registerHandler` function as the third argument. This function will then be called once the information has reached all nodes of the cluster. E.g. :

    eb.registerHandler('test.address', myHandler, function() {
        log.info('Yippee! The handler info has been propagated across the cluster');
    });

To unregister a handler it's just as straightforward. You simply call `unregisterHandler` passing in the address and the handler:

    eb.unregisterHandler('test.address', myHandler);    
    
A single handler can be registered multiple times on the same, or different, addresses so in order to identify it uniquely you have to specify both the address and the handler. 

As with registering, when you unregister a handler and you're in a cluster it can also take some time for the knowledge of that unregistration to be propagated across the entire to cluster. If you want to be notified when that has completed you can optionally specify another function to the registerHandler as the third argument. E.g. :

    eb.unregisterHandler('test.address', myHandler, function() {
        log.info('Yippee! The handler unregister has been propagated across the cluster');
    });
    
If you want your handler to live for the full lifetime of your verticle there is no need to unregister it explicitly - vert.x will automatically unregister any handlers when the verticle is stopped.    

### Publishing messages

Publishing a message is also trivially easy. Just publish it specifying the address, for example:

    eb.publish('test.address', 'hello world');

That message will then be delivered to any handlers registered against the address "test.address".

### Sending messages

Sending a message will result in at most one handler registered at the address receiving the message. This is the point to point messaging pattern.

    eb.send('test.address", 'hello world');

### Replying to messages

Sometimes after you send a message you want to receive a reply from the recipient. This is known as the *request-response pattern*.

To do this you send a message, and specify a reply handler as the third argument. When the receiver receives the message they are passed a replier function as the second parameter to the handler. When this function is invoked it causes a reply to be sent back to the sender where the reply handler is invoked. An example will make this clear:

The receiver:

    var myHandler = function(message, replier) {
      log.info('I received a message ' + message);
      
      // Do some stuff
      
      // Now reply to it
      
      replier('This is a reply');
    }
    
    eb.registerHandler('test.address', myHandler);
    
The sender:

    eb.send('test.address', 'This is a message', function(reply) {
        log.info('I received a reply ' + reply);
    });
    
It is legal also to send an empty reply or null reply.

The replies themselves can also be replied to so you can create a dialog between two different verticles consisting of multiple rounds.

### Message types

The message you send can be any of the following types:

* number
* string
* boolean
* JSON object
* Vert.x Buffer

Vert.x buffers and JSON objects are copied before delivery if they are delivered in the same JVM, so different verticles can't access the exact same object instance.

Here are some more examples:

Send some numbers:

    eb.send('test.address', 1234);
    eb.send('test.address', 3.14159);

Send a boolean:

    eb.send('test.address', true);

Send a JSON object:

    var myObj = {
      name: 'Tim',
      address: 'The Moon',
      age: 457
    }
    eb.send('test.address', myObj);

Null messages can also be sent:

    eb.send('test.address', null);

It's a good convention to have your verticles communicating using JSON.

## Distributed event bus

To make each vert.x instance on your network participate on the same event bus, start each vert.x instance with the `-cluster` command line switch.

See the chapter in the main manual on *running vert.x* for more information on this. 

Once you've done that, any vert.x instances started in cluster mode will merge to form a distributed event bus.   
      
# Shared Data

Sometimes it makes sense to allow different verticles instances to share data in a safe way. Vert.x allows simple *Map* and *Set* data structures to be shared between verticles.

There is a caveat: To prevent issues due to mutable data, vert.x only allows simple immutable types such as number, boolean and string or Buffer to be used in shared data. With a Buffer, it is automatically copied when retrieved from the shared data, so different verticle instances never see the same object instance.

Currently data can only be shared between verticles in the *same vert.x instance*. In later versions of vert.x we aim to extend this to allow data to be shared by all vert.x instances in the cluster.

## Shared Maps

To use a shared map to share data between verticles first we get a reference to the map, and then we just use standard `put` and `get` to put and get data from the map:

    var map = vertx.getMap('demo.mymap');
    
    map.put('some-key', 'some-value');
    
And then, in a different verticle:

    var map = vertx.getMap('demo.mymap');
    
    log.info('value of some-key is ' + map.get('some-key');
    
**TODO** More on map API
    
## Shared Sets

To use a shared set to share data between verticles first we get a reference to the set.

    var set = vertx.getSet('demo.myset');
    
    set.add('some-value');
    
And then, in a different verticle:

    var set = vertx.getSet('demo.myset');
    
    // Do something with the set    
        
**TODO** - More on set API

API - atomic updates etc    

# Buffers

Most data in vert.x is shuffled around using buffers.

A Buffer represents a sequence of zero or more bytes that can be written to or read from, and which expands automatically as necessary to accomodate any bytes written to it. You can perhaps think of a buffer as smart byte array.

## Creating Buffers

Create a buffer from a String. The String will be encoded in the buffer using UTF-8.

    var buff = new vertx.Buffer('some-string');
    
Create a buffer from a String: The String will be encoded using the specified encoding, e.g:

    var buff = new vertx.Buffer('some-string', 'UTF-16');
    
Create a buffer with an initial size hint. If you know your buffer will have a certain amount of data written to it you can create the buffer and specify this size. This makes the buffer initially allocate that much memory and is more efficient than the buffer automatically resizing multiple times as data is written to it.

Note that buffers created this way *are empty*. It does not create a buffer filled with zeros up to the specified size.
        
    var buff = new vertx.Buffer(100000);   
    
## Writing to a Buffer

There are two ways to write to a buffer: appending, and random access. In either case buffers will always expand automatically to encompass the bytes. It's not possible to write outside the bounds of the buffer.

### Appending to a Buffer

To append to a buffer, you use the `appendXXX` methods. Append methods exist for appending other buffers, strings and numbers.

The return value of the `appendXXX` methods is the buffer itself, so these can be chained:

    var buff = new vertx.Buffer();
    
    buff.appendInt(123).appendString("hello").appendChar('\n');
    
    socket.writeBuffer(buff);
    
If you want to append a number as an integer to a buffer you must specify how you want to encode it in the buffer

    buff.appendByte(number);  // To append the number as 8 bits (signed)
    
    buff.appendShort(number); // To append the number as 16 bits (signed)
    
    buff.appendInt(number);   // To append the number as 32 bits (signed)
    
    buff.appendLong(number);  // To append the number as 64 bits (signed)
    
With floats, you have to specify whether you want to write the number as a 32 bit or 64 bit double precision float

    buff.appendFloat(number);  // To append the number as a 32-bit IEEE 754 floating point number
    
    buff.appendDouble(number); // To append the number as a 64-bit IEEE 754 double precision floating point number
    
With strings you can specify the encoding, or it will default to UTF-8:

    buff.appendString("hello"); // Write string as UTF-8
    
    buff.appendString("hello", "UTF-16"); // Write string in specified encoding    
    
Use `appendBuffer` to append another buffer

    buff.appendBuffer(anotherBuffer);    

### Random access buffer writes

You can also write into the buffer at a specific index, by using the `setXXX` methods. Set methods exist for other buffers, string and numbers. All the set methods take an index as the first argument - this represents the position in the buffer where to start writing the data.

The buffer will always expand as necessary to accomodate the data.

    var buff = new vertx.Buffer();
    
    buff.setInt(1000, 123);
    buff.setBytes(0, "hello");
    
Similarly to the `appendXXX` methods, when you set a number as an integer you must specify how you want to encode it in the buffer

    buff.setByte(pos, number);  // To set the number as 8 bits (signed)
    
    buff.setShort(pos, number); // To set the number as 16 bits (signed)
    
    buff.setInt(pos, number);   // To set the number as 32 bits (signed)
    
    buff.setLong(pos, number);  // To set the number as 64 bits (signed)
    
Also with floats, you have to specify whether you want to set the number as a 32 bit or 64 bit double precision float

    buff.setFloat(pos, number);  // To set the number as a 32-bit IEEE 754 floating point number
    
    buff.setDouble(pos, number); // To set the number as a 64-bit IEEE 754 double precision floating point number
    
To set strings use the `setString` methods:

    buff.setString(pos, "hello");           // Write string in default UTF-8 encoding
    
    buff.setString(pos, "hello", "UTF-16"); // Write the string in the specified encoding     
    
Use `setBuffer` to set another buffer:

    buff.setBuffer(pos, anotherBuffer);      
    
## Reading from a Buffer

Data is read from a buffer using the `getXXX` methods. Get methods exist for strings and numbers. The first argument to these methods is an index in the buffer from where to get the data.

    var buff = ...;
    for (var i = 0; i < buff.length(); i += 4) {
        console.log("int value at " + i + " is " + buff.getInt(i));
    }
    
To read data as integers, you must specify how many bits you want to read:

    var num = buff.getByte(pos);   // Read signed 8 bits
    
    var num = buff.getShort(pos);  // Read signed 16 bits
    
    var num = buff.getInt(pos);    // Read signed 32 bits
    
    var num = buff.getLong(pos);   // Read signed 64 bits  
    
And with floats, you must specify if you want to read the number as a 32 bit or 64 bit floating point number:

    var num = buff.getFloat(pos);    // Read a 32-bit IEEE 754 floating point number
    
    var num = buff.getDouble(pos);   // Read as a 64-bit IEEE 754 double precision floating point number 
    
You can read data as strings

    var str = buff.getString(pos, end); // Read from pos to end interpreted as a string in UTF-8 encoding.    
    
    var str = buff.getString(pos, end, 'UTF-16'); // Read from pos to end interpreted as a string in the specified encoding.
    
Or as buffers

    var subBuffer = buff.getBuffer(pos, end); // Read from pos to end into another buffer    
    
## Other buffer methods:

* `length()`. To obtain the length of the buffer. The length of a buffer is the index of the byte in the buffer with the largest index + 1.
* `copy()`. Copy the entire buffer

See the JavaDoc for more detailed method level documentation.    


# Delayed and Periodic Tasks

It's very common in vert.x to want to perform an action after a delay, or periodically.

In standard verticles you can't just make the thread sleep to introduce a delay, as that will block the event loop thread.

Instead you use vert.x timers. Timers can be *one-shot* or *periodic*. We'll discuss both

## One-shot Timers

A one shot timer calls an event handler after a certain delay, expressed in milliseconds. 

To set a timer to fire once you use the `vertx.setTimer` function passing in the delay and the handler

    vertx.setTimer(1000, function() {
        log.info('And one second later this is printed'); 
    });
    
    log.info('First this is printed');
     
## Periodic Timers

You can also set a timer to fire periodically by using the `setPeriodic` function. There will be an initial delay equal to the period. The return value of `setPeriodic` is a unique timer id (number). This can be later used if the timer needs to be cancelled. The argument passed into the timer event handler is also the unique timer id:

    var id = vertx.setPeriodic(1000, function(id) {
        log.info('And every second this is printed'); 
    });
    
    log.info('First this is printed');
    
## Cancelling timers

To cancel a periodic timer, call the `cancelTimer` function specifying the timer id. For example:

    var id = vertx.setPeriodic(1000, function(id) { 
        log.info('This is not gonna be printed');
    });
    
    // And immediately cancel it
    
    vertx.cancelTimer(id);
    
Or you can cancel it from inside the event handler. The following example cancels the timer after it has fired 10 times.

    var count = 0;
    
    vertx.setPeriodic(1000, function(id) {
        log.info('In event handler ' + count); 
        count++;
        if (count === 10) {
            vertx.cancelTimer(id);
        }
    });         
      
    
# Writing TCP Servers and Clients

Creating TCP servers and clients is incredibly easy with vert.x.

## Net Server

### Creating a Net Server

To create a TCP server you invoke the `createNetServer` function on the `vertx` instance

    var server = vertx.createNetServer();
    
### Start the Server Listening    
    
To tell that server to listen for connections we do:    

    var server = vertx.createNetServer();

    server.listen(1234, 'myhost');
    
The first parameter to `listen` is the port. The second parameter is the hostname or ip address. If it is omitted it will default to `0.0.0.0` which means it will listen at all available interfaces.


### Getting Notified of Incoming Connections
    
Just having a TCP server listening creates a working server that you can connect to (try it with telnet!), however it's not very useful since it doesn't do anything with the connections.

To be notified when a connection occurs we need to call the `connectHandler` function of the server, passing in a handler. The handler will be called when a connection is made:

    var server = vertx.createNetServer();

    server.connectHandler(function(sock) {
        log.info('A client has connected!');
    })  

    server.listen(1234, 'localhost');
    
That's a bit more interesting. Now it displays 'A client has connected!' every time a client connects.   

The return value of the `connectHandler` method is the server itself, so multiple invocations can be chained together. That means we can rewrite the above as:

    var server = vertx.createNetServer();

    server.connectHandler(function(sock) {
        log.info('A client has connected!');
    }).listen(1234, 'localhost');
    
or 

    vertx.createNetServer().connectHandler(function(sock) {
        log.info('A client has connected!');
    }).listen(1234, 'localhost');
    
    
This is a common pattern throughout the vert.x API.  
 

### Closing a Net Server

To close a net server just call the `close` function.

    server.close();

The close is actually asynchronous and might not complete until some time after the `close` function has returned. If you want to be notified when the actual close has completed then you can pass in a handler to the `close` function.

This handler will then be called when the close has fully completed.
 
    server.close(function() {
      log.info('The server is now fully closed.');
    });
    
If you want your net server to last the entire lifetime of your verticle, you don't need to call `close` explicitly, the Vert.x container will automatically close any servers that you created when the verticle is stopped.    
    
### NetServer Properties

NetServer has a set of properties you can set which affect its behaviour. Firstly there are bunch of properties used to tweak the TCP parameters, in most cases you won't need to set these:

* `setTCPNoDelay(tcpNoDelay)` If `tcpNoDelay` is true then [Nagle's Algorithm](http://en.wikipedia.org/wiki/Nagle's_algorithm) is disabled. If false then it is enabled.

* `setSendBufferSize(size)` Sets the TCP send buffer size in bytes.

* `setReceiveBufferSize(size)` Sets the TCP receive buffer size in bytes.

* `setTCPKeepAlive(keepAlive)` if `keepAlive` is true then [TCP keep alive](http://en.wikipedia.org/wiki/Keepalive#TCP_keepalive) is enabled, if false it is disabled. 

* `setReuseAddress(reuse)` if `reuse` is true then addresses in TIME_WAIT state can be reused after they have been closed.

* `setSoLinger(linger)`

* `setTrafficClass(trafficClass)`

NetServer has a further set of properties which are used to configure SSL. We'll discuss those later on.


### Handling Data

So far we have seen how to create a NetServer, and accept incoming connections, but not how to do anything interesting with the connections. Let's remedy that now.

When a connection is made, the connect handler is called passing in an instance of `NetSocket`. This is a socket-like interface to the actual connection, and allows you to read and write data as well as do various other things like close the socket.


#### Reading Data from the Socket

To read data from the socket you need to set the `dataHandler` on the socket. This handler will be called with a `Buffer` every time data is received on the socket. You could try the following code and telnet to it to send some data:

    var server = vertx.createNetServer();

    server.connectHandler(function(sock) {
    
        sock.dataHandler(function(buffer) {
            log.info('I received ' + buffer.length() + ' bytes of data');
        });
      
    }).listen(1234, 'localhost');
    
#### Writing Data to a Socket

To write data to a socket, you invoke the `write` function. This function can be invoked in a few ways:

With a single buffer:

    var myBuffer = new vertx.Buffer(...);
    sock.write(myBuffer);
    
A string. In this case the string will encoded using UTF-8 and the result written to the wire.

    sock.write('hello');    
    
A string and an encoding. In this case the string will encoded using the specified encoding and the result written to the wire.     

    sock.write('hello', 'UTF-16');
    
The `write` function is asynchronous and always returns immediately after the write has been queued.

The actual write might occur some time later. If you want to be informed when the actual write has happened you can pass in a function as a final argument.

This function will then be invoked when the write has completed:

    sock.write('hello', function() {
        log.info('It has actually been written');
    });

Let's put it all together.

Here's an example of a simple TCP echo server which simply writes back (echoes) everything that it receives on the socket:

    var server = vertx.createNetServer();

    server.connectHandler(function(sock) {
    
        sock.dataHandler(function(buffer) {
            sock.write(buffer);
        });
      
    }).listen(1234, 'localhost');
    
### Closing a socket

You can close a socket by invoking the `close` method. This will close the underlying TCP connection.

### Closed Handler

If you want to be notified when a socket is closed, you can set the `closedHandler':


    var server = vertx.createNetServer();

    server.connectHandler(function(sock) {
        
        sock.closedHandler(function() {        
            log.info('The socket is now closed');            
        });
    });

The closed handler will be called irrespective of whether the close was initiated by the client or server.

### Exception handler

You can set an exception handler on the socket that will be called if an exception occurs:

    var server = vertx.createNetServer();

    server.connectHandler(function(sock) {
        
        sock.exceptionHandler(function() {        
            log.error('Oops. Something went wrong');            
        });
    });

    
### Read and Write Streams

NetSocket also can at as a `ReadStream` and a `WriteStream`. This allows flow control to occur on the connection and the connection data to be pumped to and from other object such as HTTP requests and responses, WebSockets and asynchronous files.

This will be discussed in depth in the chapter on streams and pumps.

## Scaling TCP Servers

A verticle instance is strictly single threaded.

If you create a simple TCP server and deploy a single instance of it then all the handlers for that server are always executed on the same event loop (thread).

This means that if you are running on a server with a lot of cores, and you only have this one instance deployed then you will have at most one core utilised on your server! That's not very good, right?

To remedy this you can simply deploy more instances of the verticle in the server, e.g.

    vertx run echo_server.js -instances 20
    
The above would run 20 instances of echo_server.js to a locally running vert.x instance.

Once you do this you will find the echo server works functionally identically to before, but, *as if by magic*, all your cores on your server can be utilised and more work can be handled.

At this point you might be asking yourself *'Hold on, how can you have more than one server listening on the same host and port? Surely you will get port conflicts as soon as you try and deploy more than one instance?'*

*Vert.x does a little magic here*.

When you deploy another server on the same host and port as an existing server it doesn't actually try and create a new server listening on the same host/port.

Instead it internally maintains just a single server, and, as incoming connections arrive it distributes them in a round-robin fashion to any of the connect handlers set by the verticles.

Consequently vert.x TCP servers can scale over available cores while each vert.x verticle instance remains strictly single threaded, and you don't have to do any special tricks like writing load-balancers in order to scale your server on your multi-core machine.
    
## NetClient

A NetClient is used to make TCP connections to servers.

### Creating a Net Client

To create a TCP client you invoke the `createNetClient` function on the `vertx` instance.

    var client = vertx.createNetClient();

### Making a Connection

To actually connect to a server you invoke the `connect` method:

    var client = vertx.createNetClient();
    
    client.connect(1234, 'localhost', function(sock) {
        log.info('We have connected');
    });
    
The `connect` method takes the port number as the first parameter, followed by the hostname or ip address of the server. The third parameter is a connect handler. This handler will be called when the connection actually occurs.

The argument passed into the connect handler is an instance of `NetSocket`, exactly the same as what is passed into the server side connect handler. Once given the `NetSocket` you can read and write data from the socket in exactly the same way as you do on the server side.

You can also close it, set the closed handler, set the exception handler and use it as a `ReadStream` or `WriteStream` exactly the same as the server side `NetSocket`.

### Catching exceptions on the Net Client

You can set an exception handler on the `NetClient`. This will catch any exceptions that occur during connection.

    var client = vertx.createNetClient();
    
    client.exceptionHandler(function(ex) {
      log.info('Cannot connect since the host does not exist!');
    });
    
    client.connect(4242, 'host-that-doesnt-exist', function(sock) {
      log.info('this won't get called');
    });


### Configuring Reconnection

A NetClient can be configured to automatically retry connecting or reconnecting to the server in the event that it cannot connect or has lost its connection. This is done by invoking the functions `setReconnectAttempts` and `setReconnectInterval`:

    var client = vertx.createNetClient();
    
    client.setReconnectAttempts(1000);
    
    client.setReconnectInterval(500);
    
`ReconnectAttempts` determines how many times the client will try to connect to the server before giving up. A value of `-1` represents an infinite number of times. The default value is `0`. I.e. no reconnection is attempted.

`ReconnectInterval` detemines how long, in milliseconds, the client will wait between reconnect attempts. The default value is `1000`.

If an exception handler is set on the client, and reconnect attempts is not equal to `0`. Then the exception handler will not be called until the client gives up reconnecting.


### NetClient Properties

Just like `NetServer`, `NetClient` also has a set of TCP properties you can set which affect its behaviour. They have the same meaning as those on `NetServer`.

`NetClient` also has a further set of properties which are used to configure SSL. We'll discuss those later on.

## SSL Servers

Net servers can also be configured to work with [Transport Layer Security](http://en.wikipedia.org/wiki/Transport_Layer_Security) (previously known as SSL).

When a `NetServer` is working as an SSL Server the API of the `NetServer` and `NetSocket` is identical compared to when it working with standard sockets. Getting the server to use SSL is just a matter of configuring the `NetServer` before `listen` is called.

To enabled SSL the function `setSSL(true)` must be called on the Net Server.

The server must also be configured with a *key store* and an optional *trust store*.

These are both *Java keystores* which can be managed using the [keytool](http://docs.oracle.com/javase/6/docs/technotes/tools/solaris/keytool.html) utility which ships with the JDK.

The keytool command allows you to create keystores, and import and export certificates from them.

The key store should contain the server certificate. This is mandatory - the client will not be able to connect to the server over SSL if the server does not have a certificate.

The key store is configured on the server using the `setKeyStorePath` and `setKeyStorePassword` functions.

The trust store is optional and contains the certificates of any clients it should trust. This is only used if client authentication is required. 

To configure a server to use server certificates only:

    var server = vertx.createNetServer().
                   .setSSL(true)
                   .setKeyStorePath('/path/to/your/keystore/server-keystore.jks')
                   .setKeyStorePassword('password');
    
Making sure that `server-keystore.jks` contains the server certificate.

To configure a server to also require client certificates:

    var server = vertx.createNetServer()
                   .setSSL(true)
                   .setKeyStorePath('/path/to/your/keystore/server-keystore.jks')
                   .setKeyStorePassword('password')
                   .setTrustStorePath('/path/to/your/truststore/server-truststore.jks')
                   .setTrustStorePassword('password')
                   .setClientAuthRequired(true);
    
Making sure that `server-truststore.jks` contains the certificates of any clients who the server trusts.

If `clientAuthRequired` is set to `true` and the client cannot provide a certificate, or it provides a certificate that the server does not trust then the connection attempt will not succeed.

## SSL Clients

Net Clients can also be easily configured to use SSL. They have the exact same API when using SSL as when using standard sockets.

To enable SSL on a `NetClient` the function `setSSL(true)` is called.

If the `setTrustAll(true)` is invoked on the client, then the client will trust all server certificates. The connection will still be encrypted but this mode is vulnerable to 'man in the middle' attacks. I.e. you can't be sure who you are connecting to. Use this with caution. Default value is `false`.

If `setTrustAll(true)` has not been invoked then a client trust store must be configured and should contain the certificates of the servers that the client trusts.

The client trust store is just a standard Java key store, the same as the key stores on the server side. The client trust store location is set by using the function `setTrustStorePath` on the `NetClient`. If a server presents a certificate during connection which is not in the client trust store, the connection attempt will not succeed.

If the server requires client authentication then the client must present its own certificate to the server when connecting. This certificate should reside in the client key store. Again it#s just a regular Java key store. The client keystore location is set by using the function `setKeyStorePath` on the `NetClient`. 

To configure a client to trust all server certificates (dangerous):

    var client = vertx.createNetClient()
                   .setSSL(true)
                   .setTrustAll(true);
    
To configure a client to only trust those certificates it has in its trust store:

    var client = vertx.createNetClient()
                   .setSSL(true)
                   .setTrustStorePath('/path/to/your/client/truststore/client-truststore.jks')
                   .setTrustStorePassword('password');
                   
To configure a client to only trust those certificates it has in its trust store, and also to supply a client certificate:

    var client = vertx.createNetClient()
                   .setSSL(true)
                   .setTrustStorePath('/path/to/your/client/truststore/client-truststore.jks')
                   .setTrustStorePassword('password')
                   .setClientAuthRequired(true)
                   .setKeyStorePath('/path/to/keystore/holding/client/cert/client-keystore.jks')
                   .setKeyStorePassword('password');
                     
 

# Flow Control - Streams and Pumps

There are several objects in vert.x that allow data to be read from and written to in the form of Buffers.

All operations in the vert.x API are non blocking; calls to write data return immediately and writes are internally queued.

It's not hard to see that if you write to an object faster than it can actually write the data to its underlying resource then the write queue could grow without bound - eventually resulting in exhausting available memory.

To solve this problem a simple flow control capability is provided by some objects in the vert.x API.

Any flow control aware object that can be written to is said to implement `ReadStream`, and any flow control object that can be read from is said to implement `WriteStream`.

Let's take an example where we want to read from a `ReadStream` and write the data to a `WriteStream`.

A very simple example would be reading from a `NetSocket` on a server and writing back to the same `NetSocket` - since `NetSocket` implements both `ReadStream` and `WriteStream`, but you can do this between any `ReadStream` and any `WriteStream`, including HTTP requests and response, async files, WebSockets, etc.

A naive way to do this would be to directly take the data that's been read and immediately write it to the NetSocket, for example:

    var server = vertx.createNetServer();

    server.connectHandler(function(sock) {
    
        sock.dataHandler(function(buffer) {
      
            // Write data straight back on the socket
                  
            sock.write(buffer); 
        });
                
    }).listen(1234, 'localhost');
    
There's a problem with the above example: If data is read from the socket faster than it can be written back to the socket, it will build up in the write queue of the AsyncFile, eventually running out of RAM. This might happen, for example if the client at the other end of the socket wasn't reading very fast, effectively putting back-pressure on the connection.

Since `NetSocket` implements `WriteStream`, we can check if the `WriteStream` is full before writing to it:

    var server = vertx.createNetServer();

    server.connectHandler(function(sock) {
    
        sock.dataHandler(function(buffer) {
      
            if (!sock.writeQueueFull()) {      
                sock.write(buffer); 
            }
        });
                
    }).listen(1234, 'localhost');
    
This example won't run out of RAM but we'll end up losing data if the write queue gets full. What we really want to do is pause the `NetSocket` when the write queue is full. Let's do that:

    var server = vertx.createNetServer();

    server.connectHandler(function(sock) {
    
        sock.dataHandler(function(buffer) {
      
            if (!sock.writeQueueFull()) {      
                sock.write(buffer); 
            } else {
                sock.pause();
            }
        });
                
    }).listen(1234, 'localhost');

We're almost there, but not quite. The `NetSocket` now gets paused when the file is full, but we also need to *unpause* it when the write queue has processed its backlog:

    var server = vertx.createNetServer();

    server.connectHandler(function(sock) {
    
        sock.dataHandler(function(buffer) {
      
            if (!sock.writeQueueFull()) {      
                sock.write(buffer); 
            } else {
                sock.pause();
                
                sock.drainHandler(function() {
                    sock.resume();
                });
            }
        });
                
    }).listen(1234, 'localhost');

And there we have it. The `drainHandler` event handler will get called when the write queue is ready to accept more data, this resumes the `NetSocket` which allows it to read more data.

It's very common to want to do this when writing vert.x applications, so we provide a helper class called `Pump` which does all this hard work for you. You just feed it the `ReadStream` and the `WriteStream` and it tell it to start:

    var server = vertx.createNetServer();

    server.connectHandler(function(sock) {
    
        var pump = new vertx.Pump(sock, sock);
        pump.start();
                
    }).listen(1234, 'localhost');
    
Which does exactly the same thing as the more verbose example.

Let's look at the methods on `ReadStream` and `WriteStream` in more detail:

## ReadStream

`ReadStream` is implemented by `AsyncFile`, `HttpClientResponse`, `HttpServerRequest`, `WebSocket`, `NetSocket` and `SockJSSocket`.

Functions:

* `dataHandler(handler)`: set a handler which will receive data from the `ReadStream`. As data arrives the handler will be passed a Buffer.
* `pause()`: pause the handler. When paused no data will be received in the `dataHandler`.
* `resume()`: resume the handler. The handler will be called if any data arrives.
* `exceptionHandler(handler)`: Will be called if an exception occurs on the `ReadStream`.
* `endHandler(handler)`: Will be called when end of stream is reached. This might be when EOF is reached if the `ReadStream` represents a file, or when end of request is reached if it's an HTTP request, or when the connection is closed if it's a TCP socket.

## WriteStream

`WriteStream` is implemented by `AsyncFile`, `HttpClientRequest`, `HttpServerResponse`, `WebSocket`, `NetSocket` and `SockJSSocket`

Functions:

* `writeBuffer(buffer)`: write a Buffer to the `WriteStream`. This method will never block. Writes are queued internally and asynchronously written to the underlying resource.
* `setWriteQueueMaxSize(size)`: set the number of bytes at which the write queue is considered *full*, and the function `writeQueueFull()` returns `true`. Note that, even if the write queue is considered full, if `writeBuffer` is called the data will still be accepted and queued.
* `writeQueueFull()`: returns `true` if the write queue is considered full.
* `exceptionHandler(handler)`: Will be called if an exception occurs on the `WriteStream`.
* `drainHandler(handler)`: The handler will be called if the `WriteStream` is considered no longer full.

## Pump

Instances of `Pump` have the following methods:

* `start()`: Start the pump.
* `stop()`: Stops the pump. When the pump starts it is in stopped mode.
* `setWriteQueueMaxSize()`: This has the same meaning as `setWriteQueueMaxSize` on the `WriteStream`.
* `getBytesPumped()`: Returns total number of bytes pumped.

A pump can be started and stopped multiple times.

# Writing HTTP Servers and Clients

## Writing HTTP servers

Vert.x allows you to easily write full featured, highly performant and scalable HTTP servers.

### Creating an HTTP Server

To create an HTTP server you invoke the `createHttpServer` function on the `vertx` instance.

    var server = vertx.createHttpServer();
    
### Start the Server Listening    
    
To tell that server to listen for incoming requests you use the `listen` method:

    var server = vertx.createHttpServer();

    server.listen(8080, 'myhost');
    
The first parameter to `listen` is the port. The second parameter is the hostname or ip address. If the hostname is omitted it will default to `0.0.0.0` which means it will listen at all available interfaces.


### Getting Notified of Incoming Requests
    
To be notified when a request arrives you need to set a request handler. This is done by calling the `requestHandler` function of the server, passing in the handler:

    var server = vertx.createHttpServer();

    server.requestHandler(function(request) {
      log.info('An HTTP request has been received');
    })  

    server.listen(8080, 'localhost');
    
This displays 'An HTTP request has been received!' every time an HTTP request arrives on the server. You can try it by running the verticle and pointing your browser at `http://localhost:8080`.

Similarly to `NetServer`, the return value of the `requestHandler` method is the server itself, so multiple invocations can be chained together. That means we can rewrite the above with:

    var server = vertx.createHttpServer();

    server.requestHandler(function(request) {
      log.info('An HTTP request has been received');
    }).listen(8080, 'localhost');
    
Or:

    vertx.createHttpServer().requestHandler(function(request) {
      log.info('An HTTP request has been received');
    }).listen(8080, 'localhost');
    
       
### Handling HTTP Requests

So far we have seen how to create an 'HttpServer' and be notified of requests. Lets take a look at how to handle the requests and do something useful with them.

When a request arrives, the request handler is called passing in an instance of `HttpServerRequest`. This object represents the server side HTTP request.

The handler is called when the headers of the request have been fully read. If the request contains a body, that body may arrive at the server some time after the request handler has been called.

It contains functions to get the URI, path, request headers and request parameters. It also contains a `response` property which is a reference to an object that represents the server side HTTP response for the object.

#### Request Method

The request object has a property `method` which is a string representing what HTTP method was requested. Possible values for `method` are: `GET`, `PUT`, `POST`, `DELETE`, `HEAD`, `OPTIONS`, `CONNECT`, `TRACE`, `PATCH`.

#### Request URI

The request object has a property `uri` which contains the full URI (Uniform Resource Locator) of the request. For example, if the request URI was:

    /a/b/c/page.html?param1=abc&param2=xyz    
    
Then `request.uri` would contain the string `/a/b/c/page.html?param1=abc&param2=xyz`.

Request URIs can be relative or absolute (with a domain) depending on what the client sent. In many cases they will be relative.

The request uri contains the value as defined in [Section 5.1.2 of the HTTP specification - Request-URI](http://www.w3.org/Protocols/rfc2616/rfc2616-sec5.html)

#### Request Path

The request object has a property `path` which contains the path of the request. For example, if the request URI was:

    /a/b/c/page.html?param1=abc&param2=xyz    
    
Then `request.path` would contain the string `/a/b/c/page.html`
   
#### Request Query

The request object has a property `query` which contains the query of the request. For example, if the request URI was:

    /a/b/c/page.html?param1=abc&param2=xyz    
    
Then `request.query` would contain the string `param1=abc&param2=xyz`    
        
#### Request Headers

The request headers are available as the `headers()` function of the request object. The return value is just a JavaScript object (associative array).

Note that the header keys are always lower-cased before being they are returned to you.

Here's an example that echoes the headers to the output of the response. Run it and point your browser at `http://localhost:8080` to see the headers.

    var server = vertx.createHttpServer();

    server.requestHandler(function(request) {
    
      var str = '';
      for (var k in request.headers()) {
        str = str.concat(k, ': ', headers[k], '\n');
      }
      
      request.response.end(str);
      
    }).listen(8080, 'localhost');
    
#### Request params

Similarly to the headers, the request parameters are available as the `params()` function on the request object. Again, this is just a JavaScript object (associative array).

Request parameters are sent on the request URI, after the path. For example if the URI was:

    /page.html?param1=abc&param2=xyz
    
Then the params hash would be the following JS object:

    { param1: 'abc', param2: 'xyz' }
    
#### Reading Data from the Request Body

Sometimes an HTTP request contains a request body that we want to read. As previously mentioned the request handler is called when only the headers of the request have arrived so the `HttpServerRequest` object does not contain the body. This is because the body may be very large and we don't want to create problems with exceeding available memory.

To receive the body, you set the `dataHandler` on the request object. This will then get called every time a chunk of the request body arrives. Here's an example:

    var server = vertx.createHttpServer();

    server.requestHandler(function(request) {
    
      request.dataHandler(function(buffer) {
        log.info('I received ' + buffer.length() + ' bytes');
      });
      
    }).listen(8080, 'localhost'); 
    
The `dataHandler` may be called more than once depending on the size of the body.    

You'll notice this is very similar to how data from `NetSocket` is read. 

The request object implements the `ReadStream` interface so you can pump the request body to a `WriteStream`. See the chapter on streams and pumps for a detailed explanation. 

In many cases, you know the body is not large and you just want to receive it in one go. To do this you could do something like the following:

    var server = vertx.createHttpServer();

    server.requestHandler(function(request) {
    
      // Create a buffer to hold the body
      var body = new vertx.Buffer();  
    
      request.dataHandler(function(buffer) {
        // Append the chunk to the buffer
        body.appendBuffer(buffer);
      });
      
      request.endHandler(function() {
        // The entire body has now been received
        log.info('The total body received was ' + body.length() + ' bytes');
      });
      
    }).listen(8080, 'localhost');   
    
Like any `ReadStream` the end handler is invoked when the end of stream is reached - in this case at the end of the request.

If the HTTP request is using HTTP chunking, then each HTTP chunk of the request body will correspond to a single call of the data handler.

It's a very common use case to want to read the entire body before processing it, so vert.x allows a `bodyHandler` to be set on the request object.

The body handler is called only once when the *entire* request body has been read.

*Beware of doing this with very large requests since the entire request body will be stored in memory.*

Here's an example using `bodyHandler`:

    var server = vertx.createHttpServer();

    server.requestHandler(function(request) {
    
      request.bodyHandler(function(body) {
        log.info('The total body received was ' + body.length() + ' bytes');
      });
      
    }).listen(8080, 'localhost');  
    
Simples, innit?    
    
### HTTP Server Responses 

As previously mentioned, the HTTP request object contains a property `response`. This is the HTTP response for the request. You use it to write the response back to the client.

### Setting Status Code and Message

To set the HTTP status code for the response use the `statusCode` property, e.g.

    var server = vertx.createHttpServer();

    server.requestHandler(function(request) {
    
        request.response.statusCode = 404;
        
        request.response.end();
      
    }).listen(8080, 'localhost');  
    
You can also use the `statusMessage` property to set the status message. If you do not set the status message a default message will be used.    
  
The default value for `statusCode` is `200`.    
  

#### Writing HTTP responses

To write data to an HTTP response, you invoke the `write` function. This function can be invoked multiple times before the response is ended. It can be invoked in a few ways:

With a single buffer:

    var myBuffer = ...
    request.response.write(myBuffer);
    
A string. In this case the string will encoded using UTF-8 and the result written to the wire.

    request.response.write('hello');    
    
A string and an encoding. In this case the string will encoded using the specified encoding and the result written to the wire.     

    request.response.write('hello', 'UTF-16');
    
The `write` function is asynchronous and always returns immediately after the write has been queued.

The actual write might complete some time later. If you want to be informed when the actual write has completed you can pass in a function as a final argument. This function will then be invoked when the write has completed:

    request.response.write('hello', function() {
        log.info('It has actually been written');
    });  
    
If you are just writing a single string or Buffer to the HTTP response you can write it and end the response in a single call to the `end` function.   

The first call to `write` results in the response header being being written to the response.

Consequently, if you are not using HTTP chunking then you must set the `Content-Length` header before writing to the response, since it will be too late otherwise. If you are using HTTP chunking you do not have to worry. 
   
#### Ending HTTP responses

Once you have finished with the HTTP response you must call the `end()` function on it.

This function can be invoked in several ways:

With no arguments, the response is simply ended. 

    request.response.end();
    
The function can also be called with a string or Buffer in the same way `write` is called. In this case it's just the same as calling write with a string or Buffer followed by calling `end` with no arguments. For example:

    request.response.end("That's all folks");

#### Closing the underlying connection

You can close the underlying TCP connection of the request by calling the `close` function.

    request.response.close();

#### Response headers

You can write headers to the response by simply adding them to the headers hash on the response object:

    request.response.headers()['Some-Header'] = 'foo';

Individual HTTP response headers can also be written using the `putHeader` function. This allows a more fluent API since they can be chained. For example:

    request.response.putHeader('Some-Header', 'foo').putHeader('Other-Header', 'bar');
    
You can also put multiple headers in one go:

    request.response.putAllHeaders({'Some-Header': 'foo', 'Other-Header': 'bar'});    
    
Response headers must all be added before any parts of the response body are written.

#### Chunked HTTP Responses and Trailers

Vert.x supports [HTTP Chunked Transfer Encoding](http://en.wikipedia.org/wiki/Chunked_transfer_encoding). This allows the HTTP response body to be written in chunks, and is normally used when a large response body is being streamed to a client, whose size is not known in advance.

You put the HTTP response into chunked mode as follows:

    req.response.setChunked(true);
    
Default is non-chunked. When in chunked mode, each call to `response.write(...)` will result in a new HTTP chunk being written out.  

When in chunked mode you can also write HTTP response trailers to the response. These are actually written in the final chunk of the response.

As with headers, you can write trailers to the response by simply adding them to the trailers hash on the response object:

    request.response.trailers()['Some-Trailer'] = 'quux';

Individual HTTP response headers can also be written using the `putTrailer` function. This allows a more fluent API since they can be chained. For example:

    request.response.putTrailer('Some-Trailer', 'foo').putTrailer('Other-Trailer', 'bar');
    
You can also put multiple trailers in one go:

    request.response.putAllTrailers({'Some-Trailer': 'foo', 'Other-Trailer': 'bar'});    
    

### Serving files directly from disk

If you were writing a web server, one way to serve a file from disk would be to open it as an `AsyncFile` and pump it to the HTTP response. Or you could load it it one go using the file system API and write that to the HTTP response.

Alternatively, vert.x provides a method which allows you to send serve a file from disk to HTTP response in one operation. Where supported by the underlying operating system this may result in the OS directly transferring bytes from the file to the socket without being copied through userspace at all.

Using `sendFile` is usually more efficient for large files, but may be slower than using `readFile` to manually read the file as a buffer and write it directly to the response.

To do this use the `sendFile` function on the HTTP response. Here's a simple HTTP web server that serves static files from the local `web` directory:

    var server = vertx.createHttpServer();

    server.requestHandler(function(req) {
      var file = '';
      if (req.path == '/') {
        file = 'index.html';
      } else if (req.path.indexOf('..') == -1) {
        file = req.path;
      }
      req.response.sendFile('web/' + file);   
    }).listen(8080, 'localhost');
    
*Note: If you use `sendFile` while using HTTPS it will copy through userspace, since if the kernel is copying data directly from disk to socket it doesn't give us an opportunity to apply any encryption.*

**If you're going to write web servers using vert.x be careful that users cannot exploit the path to access files outside the directory from which you want to serve them.**

### Pumping Responses

Since the HTTP Response implements `WriteStream` you can pump to it from any `ReadStream`, e.g. an `AsyncFile`, `NetSocket` or `HttpServerRequest`.

Here's an example which echoes HttpRequest headers and body back in the HttpResponse. It uses a pump for the body, so it will work even if the HTTP request body is much larger than can fit in memory at any one time:

    var server = vertx.createHttpServer();

    server.requestHandler(function(req) {
      
      req.response.putAllHeaders(req.headers());
      
      var p = new Pump(req, req.response);
      p.start();
      
      req.endHandler(function() { req.response.end(); });
      
    }).listen(8080, 'localhost');
    
## Writing HTTP Clients

### Creating an HTTP Client

To create an HTTP client you invoke the `createHttpClient` function on the `vertx` instance.

    var client = vertx.createHttpClient();
    
You set the port and hostname (or ip address) that the client will connect to using the `setHost` and `setPort` functions:

    var client = vertx.createHttpClient();
    client.setPort(8181)
    client.setHost('foo.com');
    
This, of course, can be chained:

    var client = vertx.createHttpClient()
                   .setPort(8181)
                   .setHost('foo.com');
                   
A single `HTTPClient` always connects to the same host and port. If you want to connect to different servers, create more instances.

The default port is `80` and the default host is `localhost`. So if you don't explicitly set these values that's what the client will attempt to connect to.  

### Pooling and Keep Alive

By default the `HTTPClient` pools HTTP connections. As you make requests a connection is borrowed from the pool and returned when the HTTP response has ended.

If you do not want connections to be pooled you can call `setKeepAlive` with `false`:

    var client = vertx.createHttpClient()
                   .setPort(8181)
                   .setHost('foo.com').
                   .setKeepAlive(false);

In this case a new connection will be created for each HTTP request and closed once the response has ended.

You can set the maximum number of connections that the client will pool as follows:

    var client = vertx.createHttpClient()
                   .setPort(8181)
                   .setHost('foo.com').
                   .setMaxPoolSize(10);
                   
The default value is `1`.         

### Closing the client

Vert.x will automatically close any clients when the verticle is stopped, but if you want to close it explicitly you can:

    client.close            
                         
### Making Requests

To make a request using the client you invoke one the methods named after the HTTP method that you want to invoke.

For example, to make a `POST` request:

    var client = vertx.createHttpClient();
    
    var request = client.post('http://localhost:8080/some-path/', function(resp) {
        log.info('Got a response, status code: ' + resp.statusCode);
    });
    
    request.end();
    
To make a PUT request use the `put` method, to make a GET request use the `get` method, etc.

Legal request methods are: `get`, `put`, `post`, `delete`, `head`, `options`, `connect`, `trace` and `patch`.

The general modus operandi is you invoke the appropriate method passing in the request URI as the first parameter, the second parameter is an event handler which will get called when the corresponding response arrives. The response handler is passed the client response object as an argument.

The value specified in the request URI corresponds to the Request-URI as specified in [Section 5.1.2 of the HTTP specification](http://www.w3.org/Protocols/rfc2616/rfc2616-sec5.html). In most cases it will be a relative URI.

*Please note that the domain/port that the client connects to is determined by `setPort` and `setHost`, and is not parsed from the uri.*

The return value from the appropriate request method is an `HTTPClientRequest` object. You can use this to add headers to the request, and to write to the request body. The request object implements `WriteStream`.

Once you have finished with the request you must call the `end` function.

If you don't know the name of the request method in advance there is a general `request` method which takes the HTTP method as a parameter:

    var client = vertx.createHttpClient().setHost('foo.com');
    
    var request = client.request('POST', '/some-path', function(resp) {
        log.info('Got a response, status code: ' + resp.statusCode);
    });
    
    request.end();
    
There is also a method called `getNow` which does the same as `get`, but automatically ends the request. This is useful for simple GETs which don't have a request body:

    var client = vertx.createHttpClient().setHost('foo.com');
    
    client.getNow('/some-path', function(resp) {
        log.info('Got a response, status code: ' + resp.statusCode);
    });

With `getNow` there is no return value.

#### Writing to the request body

Writing to the client request body has a very similar API to writing to the server response body.

To write data to an `HttpClientRequest` object, you invoke the `write` function. This function can be called multiple times before the request has ended. It can be invoked in a few ways:

With a single buffer:

    var myBuffer = ...
    request.write(myBuffer);
    
A string. In this case the string will encoded using UTF-8 and the result written to the wire.

    request.write('hello');    
    
A string and an encoding. In this case the string will encoded using the specified encoding and the result written to the wire.     

    request.write('hello', 'UTF-16');
    
The `write` function is asynchronous and always returns immediately after the write has been queued. The actual write might complete some time later.

If you want to be informed when the actual write has completed you can pass in a function as a final argument. This function will be invoked when the write has completed:

    request.response.write('hello', function() {
        log.info('It has actually been written');
    });  
    
If you are just writing a single string or Buffer to the HTTP request you can write it and end the request in a single call to the `end` function.   

The first call to `write` results in the request header being being written to the request.

Consequently, if you are not using HTTP chunking then you must set the `Content-Length` header before writing to the request, since it will be too late otherwise. If you are using HTTP chunking you do not have to worry. 


#### Ending HTTP requests

Once you have finished with the HTTP request you must call the `end` function on it.

This function can be invoked in several ways:

With no arguments, the request is simply ended. 

    request.end();
    
The function can also be called with a string or Buffer in the same way `write` is called. In this case it's just the same as calling write with a string or Buffer followed by calling `end` with no arguments.

#### Writing Request Headers

To write headers to the request you can just add them to the headers hash:

    var client = vertx.createHttpClient().setHost('foo.com');
    
    var request = client.post('/some-path', function(resp) {
        log.info('Got a response, status code: ' + resp.statusCode);
    });
    
    request.headers()['Some-Header'] = 'Some-Value';
    request.end();
    
Or you can use the `putHeader` method if you prefer a more fluent API:        

    client.post('/some-uri', function(resp) {
        log.info('Got a response, status code: ' + resp.statusCode);
    }).putHeader('Some-Header', 'Some-Value')
      .putHeader('Some-Other-Header', 'Some-Other-Value')
      .end();

If you want to put more than one header at the same time, you can instead use the `putAllHeaders` function.
  
    client.post('/some-uri', function(resp) {
        log.info('Got a response, status code: ' + resp.statusCode);
    }).putAllHeaders({'Some-Header': 'Some-Value',
                   'Some-Other-Header': 'Some-Other-Value',
                   'Yet-Another-Header': 'Yet-Another-Value'})
      .end(); 
       
      

#### HTTP chunked requests

Vert.x supports [HTTP Chunked Transfer Encoding](http://en.wikipedia.org/wiki/Chunked_transfer_encoding) for requests. This allows the HTTP request body to be written in chunks, and is normally used when a large request body is being streamed to the server, whose size is not known in advance.

You put the HTTP request into chunked mode as follows:

    request.setChunked(true);
    
Default is non-chunked. When in chunked mode, each call to `request.write(...)` will result in a new HTTP chunk being written out.  

### HTTP Client Responses

Client responses are received as an argument to the response handler that is passed into one of the request methods on the HTTP client.

The response object implements `ReadStream`, so it can be pumped to a `WriteStream` like any other `ReadStream`.

To query the status code of the response use the `statusCode` property. The `statusMessage` property contains the status message. For example:

    var client = vertx.createHttpClient().setHost('foo.com');
    
    client.getNow('/some-path', function(resp) {
      log.info('server returned status code: ' + resp.statusCode);   
      log.info('server returned status message: ' + resp.statusMessage);   
    });

#### Reading Data from the Response Body

The API for reading a http client response body is very similar to the API for reading a http server request body.

Sometimes an HTTP response contains a request body that we want to read. Like an HTTP request, the client response handler is called when all the response headers have arrived, not when the entire response body has arrived.

To receive the response body, you set a `dataHandler` on the response object which gets called as parts of the HTTP response arrive. Here's an example:


    var client = vertx.createHttpClient().setHost('foo.com');
    
    client.getNow('/some-path', function(resp) {
      resp.dataHandler(function(buffer) {
        log.info('I received ' + buffer.length() + ' bytes');
      });    
    });

The response object implements the `ReadStream` interface so you can pump the response body to a `WriteStream`. See the chapter on streams and pump for a detailed explanation. 

The `dataHandler` can be called multiple times for a single HTTP response.

As with a server request, if you wanted to read the entire response body before doing something with it you could do something like the following:

    var client = vertx.createHttpClient().setHost('foo.com');
    
    client.getNow('/some-path', function(resp) {
      
      // Create a buffer to hold the entire response body
      var body = new vertx.Buffer();  
    
      resp.dataHandler(function(buffer) {
        // Add chunk to the buffer
        body.appendBuffer(buffer);
      });
      
      resp.endHandler(function() {
        // The entire response body has been received
        log.info('The total body received was ' + body.length() + ' bytes');
      });
      
    });
    
Like any `ReadStream` the end handler is invoked when the end of stream is reached - in this case at the end of the response.

If the HTTP response is using HTTP chunking, then each chunk of the response body will correspond to a single call to the `dataHandler`.

It's a very common use case to want to read the entire body in one go, so vert.x allows a `bodyHandler` to be set on the response object.

The body handler is called only once when the *entire* response body has been read.

*Beware of doing this with very large responses since the entire response body will be stored in memory.*

Here's an example using `bodyHandler`:

    var client = vertx.createHttpClient().setHost('foo.com');
    
    client.getNow('/some-uri', function(resp) {
      
      resp.bodyHandler(function(body) {
        log.info('The total body received was ' + body.length() + ' bytes');
      });
      
    }); 
    
## Pumping Requests and Responses

The HTTP client and server requests and responses all implement either `ReadStream` or `WriteStream`. This means you can pump between them and any other read and write streams.
    
### 100-Continue Handling

According to the [HTTP 1.1 specification](http://www.w3.org/Protocols/rfc2616/rfc2616-sec8.html) a client can set a header `Expect: 100-Continue` and send the request header before sending the rest of the request body.

The server can then respond with an interim response status `Status: 100 (Continue)` to signify the client is ok to send the rest of the body.

The idea here is it allows the server to authorise and accept/reject the request before large amounts of data is sent. Sending large amounts of data if the request might not be accepted is a waste of bandwidth and ties up the server in reading data that it will just discard.

Vert.x allows you to set a `continueHandler` on the client request object. This will be called if the server sends back a `Status: 100 (Continue)` response to signify it is ok to send the rest of the request.

This is used in conjunction with the `sendHead` function to send the head of the request.

An example will illustrate this:

    var client = vertx.createHttpClient().setHost('foo.com');
    
    var request = client.put('/some-path', function(resp) {
      
      log.info('Got a response ' + resp.statusCode);
      
    });     
    
    request.putHeader('Expect', '100-Continue');
    
    request.continueHandler(function() {
        // OK to send rest of body
        
        request.write('Some data').end();
    });
    
    request.sendHead();

## HTTPS Servers

HTTPS servers are very easy to write using vert.x.

An HTTPS server has an identical API to a standard HTTP server. Getting the server to use HTTPS is just a matter of configuring the HTTP Server before `listen` is called.

Configuration of an HTTPS server is done in exactly the same way as configuring a `NetServer` for SSL. Please see SSL server chapter for detailed instructions.

## HTTPS Clients

HTTPS clients can also be very easily written with vert.x

Configuring an HTTP client for HTTPS is done in exactly the same way as configuring a `NetClient` for SSL. Please see SSL client chapter for detailed instructions. 

## Scaling HTTP servers

Scaling an HTTP or HTTPS server over multiple cores is as simple as deploying more instances of the verticle. For example:

    vertx deploy http_server.js -instances 20
    
The scaling works in the same way as scaling a `NetServer`. Please see the chapter on scaling Net Servers for a detailed explanation of how this works.

# Routing HTTP requests with Pattern Matching

Vert.x lets you route HTTP requests to different handlers based on pattern matching on the request path. It also enables you to extract values from the path and use them as parameters in the request.

This is particularly useful when developing REST-style web applications.

To do this you simply create an instance of `vertx.RouteMatcher` and use it as handler in an HTTP server. See the chapter on HTTP servers for more information on setting HTTP handlers. Here's an example:

    var server = vertx.createHttpServer();
    
    var routeMatcher = new vertx.RouteMatcher();
        
    server.requestHandler(routeMatcher).listen(8080, 'localhost');
    
## Specifying matches.    
    
You can then add different matches to the route matcher. For example, to send all GET requests with path `/animals/dogs` to one handler and all GET requests with path `/animals/cats` to another handler you would do:

    var server = vertx.createHttpServer();
    
    var routeMatcher = new vertx.RouteMatcher();
    
    routeMatcher.get('/animals/dogs', function(req) {
        req.response.end('You requested dogs');
    });
    
    routeMatcher.get('/animals/cats', function(req) {
        req.response.end('You requested cats');    
    });
        
    server.requestHandler(routeMatcher).listen(8080, 'localhost');
    
Corresponding methods exist for each HTTP method - `get`, `post`, `put`, `delete`, `head`, `options`, `trace`, `connect` and `patch`.

There's also an `all` method which applies the match to any HTTP request method.

The handler specified to the method is just a normal HTTP server request handler, the same as you would supply to the `requestHandler` method of the HTTP server.

You can provide as many matches as you like and they are evaluated in the order you added them, the first matching one will receive the request.

A request is sent to at most one handler.

## Extracting parameters from the path

If you want to extract parameters from the path, you can do this too, by using the `:` (colon) character to denote the name of a parameter. For example:

    var server = vertx.createHttpServer();
    
    var routeMatcher = new vertx.RouteMatcher();
    
    routeMatcher.put('/:blogname/:post', function(req) {        
        var blogName = req.params().blogname;
        var post = req.params().post;
        req.response.end('blogname is ' + blogName + ', post is ' + post);
    });
    
    server.requestHandler(routeMatcher).listen(8080, 'localhost');
    
Any params extracted by pattern matching are added to the map of request parameters.

In the above example, a PUT request to `/myblog/post1` would result in the variable `blogName` getting the value `myblog` and the variable `post` getting the value `post1`.

Valid parameter names must start with a letter of the alphabet and be followed by any letters of the alphabet or digits.

## Extracting params using Regular Expressions

Regular Expressions can be used to extract more complex matches. In this case capture groups are used to capture any parameters.

Since the capture groups are not named they are added to the request with names `param0`, `param1`, `param2`, etc. 

Corresponding methods exist for each HTTP method - `getWithRegEx`, `postWithRegEx`, `putWithRegEx`, `deleteWithRegEx`, `headWithRegEx`, `optionsWithRegEx`, `traceWithRegEx`, `connectWithRegEx` and `patchWithRegEx`.

There's also an `allWithRegEx` method which applies the match to any HTTP request method.

For example:

    var server = vertx.createHttpServer();
    
    var routeMatcher = new vertx.RouteMatcher();

    routeMatcher.allWithRegEx('\/([^\/]+)\/([^\/]+)', function(req) {        
        var first = req.params().param0
        var second = req.params().param1;
        req.response.end("first is " + first + " and second is " + second);
    });

    server.requestHandler(routeMatcher).listen(8080, 'localhost');
    
Run the above and point your browser at `http://localhost:8080/animals/cats`.

It will display 'first is animals and second is cats'.         
    
## Handling requests where nothing matches

You can use the `noMatch` function to specify a handler that will be called if nothing matches. If you don't specify a no match handler and nothing matches, a 404 will be returned.

    routeMatcher.noMatch(function(req) { req.response.end("Nothing matched"); });

# WebSockets

[WebSockets](http://en.wikipedia.org/wiki/WebSocket) are a feature of HTML 5 that allows a full duplex socket-like connection between HTTP servers and HTTP clients (typically browsers).

## WebSockets on the server

To use WebSockets on the server you create an HTTP server as normal, but instead of setting a `requestHandler` you set a `websocketHandler` on the server.

    var server = vertx.createHttpServer();

    server.websocketHandler(function(websocket) {
      
      // A WebSocket has connected!
      
    }).listen(8080, 'localhost');
    
### Reading from and Writing to WebSockets    
    
The `websocket` instance passed into the handler implements both `ReadStream` and `WriteStream`, so you can read and write data to it in the normal ways. I.e by setting a `dataHandler` and calling the `writeBuffer` method.

See the chapter on `NetSocket` and streams and pumps for more information.

For example, to echo all data received on a WebSocket:

    var server = vertx.createHttpServer();

    server.websocketHandler(function(websocket) {
      
      var p = new Pump(websocket, websocket);
      p.start();
      
    }).listen(8080, 'localhost');
    
The `websocket` instance also has method `writeBinaryFrame` for writing binary data. This has the same effect as calling `writeBuffer`.

Another method `writeTextFrame` also exists for writing text data. This is equivalent to calling 

    websocket.writeBuffer(new vertx.Buffer('some-string'));    

### Rejecting WebSockets

Sometimes you may only want to accept WebSockets which connect at a specific path.

To check the path, you can query the `path` property of the `websocket`. You can then call the `reject` function to reject the websocket.

    var server = vertx.createHttpServer();

    server.websocketHandler(function(websocket) {
      
      if (websocket.path === '/services/echo') {
        var p = new vertx.Pump(websocket, websocket);
        p.start();  
      } else {
        websocket.reject();
      }        
    }).listen(8080, 'localhost');    
    
## WebSockets on the HTTP client

To use WebSockets from the HTTP client, you create the HTTP client as normal, then call the `connectWebsocket` function, passing in the URI that you wish to connect to at the server, and a handler.

The handler will then get called if the WebSocket successfully connects. If the WebSocket does not connect - perhaps the server rejects it, then any exception handler on the HTTP client will be called.

Here's an example of WebSocket connection;

    var client = vertx.createHttpClient();
    
    client.connectWebsocket('http://localhost:8080/some-uri', function(websocket) {
      
      // WebSocket has connected!
      
    }); 
    
Again, the client side WebSocket implements `ReadStream` and `WriteStream`, so you can read and write to it in the same way as any other stream object. 

## WebSockets in the browser

To use WebSockets from a compliant browser, you use the standard WebSocket API. Here's some example client side JavaScript which uses a WebSocket. 

    <script>
    
        var socket = new WebSocket("ws://localhost:8080/services/echo");

        socket.onmessage = function(event) {
            alert("Received data from websocket: " + event.data);
        }
        
        socket.onopen = function(event) {
            alert("Web Socket opened");
            socket.send("Hello World");
        };
        
        socket.onclose = function(event) {
            alert("Web Socket closed");
        };
    
    </script>
    
For more information see the [WebSocket API documentation](http://dev.w3.org/html5/websockets/) 

## Routing WebSockets with Pattern Matching

**TODO**   
    
# SockJS

WebSockets are a new technology, and many users are still using browsers that do not support them, or which support older, pre-final, versions.

Moreover, WebSockets do not work well with many corporate proxies. This means that's it's not possible to guarantee a WebSocket connection is going to succeed for every user.

Enter SockJS.

SockJS is a client side JavaScript library and protocol which provides a simple WebSocket-like interface to the client side JavaScript developer irrespective of whether the actual browser or network will allow real WebSockets.

It does this by supporting various different transports between browser and server, and choosing one at runtime according to browser and network capabilities. All this is transparent to you - you are simply presented with the WebSocket-like interface which *just works*.

Please see the [SockJS website](https://github.com/sockjs/sockjs-client) for more information.

## SockJS Server

Vert.x provides a complete server side SockJS implementation.

This enables vert.x to be used for modern, so-called *real-time* (this is the *modern* meaning of *real-time*, not to be confused by the more formal pre-existing definitions of soft and hard real-time systems) web applications that push data to and from rich client-side JavaScript applications, without having to worry about the details of the transport.

To create a SockJS server you simply create a HTTP server as normal and then invoke the `createSockJSServer` function on the `vertx` instance, specifying the HTTP server:

    var httpServer = vertx.createHttpServer();
    
    var sockJSServer = vertx.createSockJSServer(httpServer);
    
Each SockJS server can host multiple *applications*.

Each application is defined by some configuration, and provides a handler which gets called when incoming SockJS connections arrive at the server.     

For example, to create a SockJS echo application:

    var httpServer = vertx.createHttpServer();
    
    var sockJSServer = vertx.createSockJSServer(httpServer);
    
    var config = { prefix: '/echo' };
    
    sockJSServer.installApp(config, function(sock) {
    
        var p = new vertx.Pump(sock, sock);
        
        p.start();
    });
    
    httpServer.listen(8080);
    
The configuration is a JSON object that takes the following fields:

* `prefix`: A url prefix for the application. All http requests whose paths begins with selected prefix will be handled by the application. This property is mandatory.
* `insert_JSESSIONID`: Some hosting providers enable sticky sessions only to requests that have JSESSIONID cookie set. This setting controls if the server should set this cookie to a dummy value. By default setting JSESSIONID cookie is enabled. More sophisticated beaviour can be achieved by supplying a function.
* `session_timeout`: The server sends a `close` event when a client receiving connection have not been seen for a while. This delay is configured by this setting. By default the `close` event will be emitted when a receiving connection wasn't seen for 5 seconds.
* `heartbeat_period`: In order to keep proxies and load balancers from closing long running http requests we need to pretend that the connecion is active and send a heartbeat packet once in a while. This setting controlls how often this is done. By default a heartbeat packet is sent every 25 seconds.
* `max_bytes_streaming`: Most streaming transports save responses on the client side and don't free memory used by delivered messages. Such transports need to be garbage-collected once in a while. `max_bytes_streaming` sets a minimum number of bytes that can be send over a single http streaming request before it will be closed. After that client needs to open new request. Setting this value to one effectively disables streaming and will make streaming transports to behave like polling transports. The default value is 128K.    
* `library_url`: Transports which don't support cross-domain communication natively ('eventsource' to name one) use an iframe trick. A simple page is served from the SockJS server (using its foreign domain) and is placed in an invisible iframe. Code run from this iframe doesn't need to worry about cross-domain issues, as it's being run from domain local to the SockJS server. This iframe also does need to load SockJS javascript client library, and this option lets you specify its url (if you're unsure, point it to the latest minified SockJS client release, this is the default). The default value is `http://cdn.sockjs.org/sockjs-0.1.min.js`

## Reading and writing data from a SockJS server

The object passed into the SockJS handler implements `ReadStream` and `WriteStream` much like `NetSocket` or `WebSocket`. You can therefore use the standard API for reading and writing to the SockJS socket or using it in pumps.

See the chapter on Streams and Pumps for more information.

    var httpServer = vertx.createHttpServer();
    
    var sockJSServer = vertx.createSockJSServer(httpServer);
    
    var config = { prefix: '/echo' };
    
    sockJSServer.installApp(config, function(sock) {
    
        sock.dataHandler(function(buff) {
            sock.writeBuffer(buff);
        });
    });
    
    httpServer.listen(8080);
    
## SockJS client

For full information on using the SockJS client library please see the SockJS website. A simple example:

    <script>
       var sock = new SockJS('http://mydomain.com/my_prefix');
       
       sock.onopen = function() {
           console.log('open');
       };
       
       sock.onmessage = function(e) {
           console.log('message', e.data);
       };
       
       sock.onclose = function() {
           console.log('close');
       };
    </script>   
    
As you can see the API is very similar to the WebSockets API.    
            
# SockJS - EventBus Bridge

## Setting up the Bridge

By connecting up SockJS and the vert.x event bus we create a distributed event bus which not only spans multiple vert.x instances on the server side, but can also include client side JavaScript running in browsers.

We can therefore create a huge distributed bus encompassing many browsers and servers. The browsers don't have to be connected to the same server as long as the servers are connected.

On the server side we have already discussed the event bus API.

We also provide a client side JavaScript library called `vertxbus.js` which provides the same event bus API, but on the client side.

This library internally uses SockJS to send and receive data to a SockJS vert.x server called the SockJS bridge. It's the bridge's responsibility to bridge data between SockJS sockets and the event bus on the server side.

Creating a Sock JS bridge is simple. You just call the `bridge` function on the SockJS server.

You will also need to secure the bridge (see below).

The following example creates and starts a SockJS bridge which will bridge any events sent to the path `eventbus` on to the server side event bus.

    var httpServer = vertx.createHttpServer();
    
    var sockJSServer = vertx.createSockJSServer(httpServer);

<<<<<<< HEAD
    sockJSServer.bridge({prefix : '/eventbus'}, [], [] );
=======
    sockJSServer.bridge({prefix : '/eventbus'}, []);
>>>>>>> db2af440
    
    server.listen(8080);
    
The SockJS bridge currently only works with JSON event bus messages.    

## Using the Event Bus from client side JavaScript

Once you've set up a bridge, you can use the event bus from the client side as follows:

In your web page, you need to load the script `vertxbus.js`, then you can access the vert.x event bus API. Here's a rough idea of how to use it. For a full working examples, please consult the bundled examples.

    <script src="http://cdn.sockjs.org/sockjs-0.2.1.min.js"></script>
    <script src='vertxbus.js'></script>

    <script>

        var eb = new vertx.EventBus('http://localhost:8080/eventbus');
        
        eb.onopen = function() {
        
          eb.registerHandler('some-address', function(message) {

            console.log('received a message: ' + JSON.stringify(message);

          });

          eb.send('some-address', {name: 'tim', age: 587});
        
        }
       
    </script>

You can find `vertxbus.js` in the `client` directory of the vert.x distribution.

The first thing the example does is to create a instance of the event bus

    var eb = new vertx.EventBus('http://localhost:8080/eventbus'); 
    
The parameter to the constructor is the URI where to connect to the event bus. Since we create our bridge with the prefix `eventbus` we will connect there.

You can't actually do anything with the bridge until it is opened. When it is open the `onopen` handler will be called.

The client side event bus API for registering and unregistering handlers and for sending messages is exactly the same as the server side one. Please consult the chapter on the event bus for full information.    

**There is one more thing to do before getting this working, please read the following section....**

## Securing the Bridge

If you started a bridge like in the above example without securing it, and attempted to send messages through it you'd find that the messages mysteriously disappeared. What happened to them?

For most applications you probably don't want client side JavaScript being able to send just any message to any verticle on the server side or to all other browsers.

For example, you may have a persistor verticle on the event bus which allows data to be accessed or deleted. We don't want badly behaved or malicious clients being able to delete all the data in your database! Also, we don't necessarily want any client to be able to listen in on any topic.

To deal with this, a SockJS bridge will, by default refuse to let through any messages. It's up to you to tell the bridge what messages are ok for it to pass through. (There is an exception for reply messages which are always allowed through).

In other words the bridge acts like a kind of firewall which has a default *deny-all* policy.

Configuring the bridge to tell it what messages it should pass through is easy. You pass in two arrays of JSON objects that represent *matches*, as the final argument in the call to `bridge`.

The first array is the *inbound* list and represents the messages that you want to allow through from the client to the server. The second array is the *outbound* list and represents the messages that you want to allow through from the server to the client.

Each match can have up to three fields:

1. `address`: This represents the exact address the message is being sent to. If you want to filter messages based on an exact address you use this field.
2. `address_re`: This is a regular expression that will be matched against the address. If you want to filter messages based on a regular expression you use this field. If the `address` field is specified this field will be ignored.
3. `match`: This allows you to filter messages based on their structure. Any fields in the match must exist in the message with the same values for them to be passed. This currently only works with JSON messages.

When a message arrives at the bridge, it will look through the available permitted entries.

* If an `address` field has been specified then the `address` must match exactly with the address of the message for it to be considered matched.

* If an `address` field has not been specified and an `address_re` field has been specified then the regular expression in `address_re` must match with the address of the message for it to be considered matched.

* If a `match` field has been specified, then also the structure of the message must match.

Here is an example:

    var httpServer = vertx.createHttpServer();
    
    var sockJSServer = vertx.createSockJSServer(httpServer);

    sockJSServer.bridge({prefix : '/eventbus'},
      [
        // Let through any messages sent to 'demo.orderMgr'
        {
          address : 'demo.orderMgr'
        },
        // Allow calls to the address 'demo.persistor' as long as the messages
        // have an action field with value 'find' and a collection field with value
        // 'albums'
        {
          address : 'demo.persistor',
          match : {
            action : 'find',
            collection : 'albums'
          }
        },
        // Allow through any message with a field `wibble` with value `foo`.
        {
          match : {
            wibble: 'foo'
          }
        }
      ],
      [
        // Let through any messages coming from address 'ticker.mystock'
        {
          address : 'ticker.mystock'
        },
        // Let through any messages from addresses starting with "news." (e.g. news.europe, news.usa, etc)
        {
          address_re : 'news\\..+'
        }
      ]
      );


    server.listen(8080);
    
To let all messages through you can specify two arrays with a single empty JSON object which will match all messages.

    ...

    sockJSServer.bridge({prefix : '/eventbus'}, [{}], [{}]);
    
    ...    
     
**Be very careful!**

## Messages that require authorisation

The bridge can also refuse to let certain messages through if the user is not authorised.

To enable this you need to make sure an instance of the `auth-mgr` busmod is available on the event bus. (Please see the modules manual for a full description of it).

To tell the bridge that certain messages require authorisation before being passed, you add the field `requires_auth` with the value of `true` in the match. The default value is `false`. For example, the following match:

    {
      address : 'demo.persistor',
      match : {
        action : 'find',
        collection : 'albums'
      },
      requires_auth: true
    }
    
This tells the bridge that any messages to save orders in the `orders` collection, will only be passed if the user is successful authenticated (i.e. logged in ok) first.    
    
When a message is sent from the client that requires authorisation, the client must pass a field `sessionID` with the message that contains the unique session ID that they obtained when they logged in with the `auth-mgr`.

When the bridge receives such a message, it will send a message to the `auth-mgr` to see if the session is authorised for that message. If the session is authorised the bridge will cache the authorisation for a certain amount of time (five minutes by default)

# File System

Vert.x lets you manipulate files on the file system. File system operations are asynchronous and take a handler function as the last argument. This function will be called when the operation is complete, or an error has occurred.
The first argument passed into the callback is an exception, if an error occurred. This will be `null` if the operation completed successfully. If the operation returns a result that will be passed in the second argument to the handler.

## Synchronous forms

For convenience, we also provide synchronous forms of most operations. It's highly recommended the asynchronous forms are always used for real applications.

The synchronous form does not take a handler as an argument and returns its results directly. The name of the synchronous function is the same as the name as the asynchronous form with `Sync` appended.

## copy

Copies a file.

This function can be called in two different ways:

* `copy(source, destination, handler)`

Non recursive file copy. `source` is the source file name. `destination` is the destination file name.

Here's an example:

    vertx.fileSystem.copy('foo.dat', 'bar.dat', function(err) {
        if (!err) {
            log.info('Copy was successful');
        }
    });


* `copy(source, destination, recursive, handler)`

Recursive copy. `source` is the source file name. `destination` is the destination file name. `recursive` is a boolean flag - if `true` and source is a directory, then a recursive copy of the directory and all its contents will be attempted.

## move

Moves a file.

`move(source, destination, handler)`

`source` is the source file name. `destination` is the destination file name.

## truncate

Truncates a file.

`truncate(file, len, handler)`

`file` is the file name of the file to truncate. `len` is the length in bytes to truncate it to.

## chmod

Changes permissions on a file or directory.

This function can be called in two different ways:

* `chmod(file, perms, handler)`.

Change permissions on a file.

`file` is the file name. `perms` is a Unix style permissions string made up of 9 characters. The first three are the owner's permissions. The second three are the group's permissions and the third three are others permissions. In each group of three if the first character is `r` then it represents a read permission. If the second character is `w`  it represents write permission. If the third character is `x` it represents execute permission. If the entity does not have the permission the letter is replaced with `-`. Some examples:

    rwxr-xr-x
    r--r--r--
  
* `chmod(file, perms, dirPerms, handler)`.  

Recursively change permissions on a directory. `file` is the directory name. `perms` is a Unix style permissions to apply recursively to any files in the directory. `dirPerms` is a Unix style permissions string to apply to the directory and any other child directories recursively.

## props

Retrieve properties of a file.

`props(file, handler)`

`file` is the file name. The props are returned in the handler. The results is an object with the following properties:

* `creationTime`. Time of file creation.
* `lastAccessTime`. Time of last file access.
* `lastModifiedTime`. Time file was last modified.
* `isDirectory`. This will have the value `true` if the file is a directory.
* `isRegularFile`. This will have the value `true` if the file is a regular file (not symlink or directory).
* `isSymbolicLink`. This will have the value `true` if the file is a symbolic link.
* `isOther`. This will have the value `true` if the file is another type.

Here's an example:

    vertx.fileSystem.props('some-file.txt', function(err, props) {
        if (err) {
            log.info('Failed to retrieve file props: ' + err);
        } else {
            log.info('File props are:');
            log.info('Last accessed: ' + props.lastAccessTime);
            // etc 
        }
    }); 

## lprops

Retrieve properties of a link. This is like `props` but should be used when you want to retrieve properties of a link itself without following it.

It takes the same arguments and provides the same results as `props`.

## link

Create a hard link.

`link(link, existing, handler)`

`link` is the name of the link. `existing` is the existing file (i.e. where to point the link at).

## symlink

Create a symbolic link.

`symlink(link, existing, handler)`

`link` is the name of the symlink. `existing` is the existing file (i.e. where to point the symlink at).

## unlink

Unlink (delete) a link.

`unlink(link, handler)`

`link` is the name of the link to unlink.

## readSymLink

Reads a symbolic link. I.e returns the path representing the file that the symbolic link specified by `link` points to.

`readSymLink(link, handler)`

`link` is the name of the link to read. An usage example would be:

    vertx.fileSystem.readSymLink('somelink', function(err, res) {
        if (!err) {
            log.info('Link points at ' + res);
        }
    });
  
## delete

Deletes a file or recursively deletes a directory.

This function can be called in two ways:

* `delete(file, handler)`

Deletes a file. `file` is the file name.

* `delete(file, recursive, handler)`

If `recursive` is `true`, it deletes a directory with name `file`, recursively. Otherwise it just deletes a file.

## mkdir

Creates a directory.

This function can be called in three ways:

* `mkdir(dirname, handler)`

Makes a new empty directory with name `dirname`, and default permissions `

* `mkdir(dirname, createParents, handler)`

If `createParents` is `true`, this creates a new directory and creates any of its parents too. Here's an example
    
    vertx.fileSystem.mkdir('a/b/c', true, function(err, res) {
       if (!err) {
         log.info('Directory created ok');
       }
    });
  
* `mkdir(dirname, createParents, perms, handler)`

Like `mkdir(dirname, createParents, handler)`, but also allows permissions for the newly created director(ies) to be specified. `perms` is a Unix style permissions string as explained earlier.

## readDir

Reads a directory. I.e. lists the contents of the directory.

This function can be called in two ways:

* `readDir(dirName)`

Lists the contents of a directory

* `readDir(dirName, filter)`

List only the contents of a directory which match the filter. Here's an example which only lists files with an extension `txt` in a directory.

    vertx.fileSystem.readDir('mydirectory', '.*\.txt', function(err, res) {
      if (!err) {
        log.info('Directory contains these .txt files');
        for (var i = 0; i < res.length; i++) {
          log.info(res[i]);  
        }
      }
    });
    
The filter is a regular expression.    
  
## readFile

Read the entire contents of a file in one go. *Be careful if using this with large files since the entire file will be stored in memory at once*.

`readFile(file)`. Where `file` is the file name of the file to read.

The body of the file will be returned as a `Buffer` in the handler.

Here is an example:

    vertx.fileSystem.readFile('myfile.dat', function(err, res) {
        if (!err) {
            log.info('File contains: ' + res.length() + ' bytes');
        }
    });

## writeFile

Writes an entire `Buffer` or a string into a new file on disk.

`writeFile(file, data, handler)` Where `file` is the file name. `data` is a `Buffer` or string.

## createFile

Creates a new empty file.

`createFile(file, handler)`. Where `file` is the file name.

## exists

Checks if a file exists.

`exists(file, handler)`. Where `file` is the file name.

The result is returned in the handler.

    vertx.fileSystem.exists('some-file.txt', function(err, res) {
        if (!err) {
            log.info('File ' + (res ? 'exists' : 'does not exist'));
        }
    });

## fsProps

Get properties for the file system.

`fsProps(file, handler)`. Where `file` is any file on the file system.

The result is returned in the handler. The result object has the following fields:

* `totalSpace`. Total space on the file system in bytes.
* `unallocatedSpace`. Unallocated space on the file system in bytes.
* `usableSpace`. Usable space on the file system in bytes.

Here is an example:

    vertx.fileSystem.fsProps('mydir', function(err, res) {
        if (!err) {
            log.info('total space: ' + res.totalSpace);
            // etc
        }
    });


## open

Opens an asynchronous file for reading \ writing.

This function can be called in four different ways:

* `open(file, handler)`

Opens a file for reading and writing. `file` is the file name. It creates it if it does not already exist.

* `open(file, openFlags, handler)`

Opens a file using the specified open flags. `file` is the file name. `openFlags` is an integer representing whether to open the flag for reading or writing and whether to create it if it doesn't already exist.

`openFlags` is constructed from a combination of these three constants.

    vertx.fileSystem.OPEN_READ = 1
    vertx.fileSystem.OPEN_WRITE = 2
    vertx.fileSystem.CREATE_NEW = 4
  
For example:

    // Open for reading only
    var flags = vertx.FileSystem.OPEN_READ;
  
     // Open for reading and writing
    var flags = vertx.FileSystem.OPEN_READ | vertx.FileSystem.OPEN_WRITE;
  
When the file is opened, an instance of `AsyncFile` is passed into the result handler:

    vertx.fileSystem.open('some-file.dat', vertx.FileSystem.OPEN_READ | vertx.FileSystem.OPEN_WRITE,
        function(err, asyncFile) {
            if (err) {
                log.info('Failed to open file ' + err);
            } else {
                log.info('File opened ok');
                asyncFile.close(); // Close it    
            }
        });    
        
* `open(file, openFlags, flush, handler)`

This is the same as `open(file, openFlags, handler)` but you can also specify whether any file write are flushed immediately to disk (sync'd).

Default is `flush = false`, so writes are just written into the OS cache.

* `open(file, openFlags, flush, perms, handler)`

This is the same as `open(file, openFlags, flush, handler)` but you can also specify the file permissions to give the file if it is created. Permissions is a Unix-style permissions string as explained earlier in the chapter.


## AsyncFile

Instances of `AsyncFile` are returned from calls to `open` and you use them to read from and write to files asynchronously. They allow asynchronous random file access.

AsyncFile can provide instances of `ReadStream` and `WriteStream` via the `getReadStream` and `getWriteStream` functions, so you can pump files to and from other stream objects such as net sockets, HTTP requests and responses, and WebSockets.

They also allow you to read and write directly to them.

### Random access writes

To use an AsyncFile for random access writing you use the `write` method.

`write(buffer, position, handler)`.

The parameters to the method are: 

* `buffer`: the buffer to write.
* `position`: an integer position in the file where to write the buffer. If the position is greater or equal to the size of the file, the file will be enlarged to accomodate the offset.

Here is an example of random access writes:

    vertx.fileSystem.open('some-file.dat', function(err, asyncFile) {
            if (err) {
                log.info('Failed to open file ' + err);
            } else {
                // File open, write a buffer 5 times into a file              
                var buff = new vertx.Buffer('foo');
                for (var i = 0; i < 5; i++) {
                    asyncFile.write(buff, buff.length() * i, function(err) {
                        if (err) {
                            log.info('Failed to write ' + err);
                        } else {
                            log.info('Written ok');
                        }
                    });    
                }
            }
        });   

### Random access reads

To use an AsyncFile for random access reads you use the `read` method.

`read(buffer, offset, position, length, handler)`.

The parameters to the method are: 

* `buffer`: the buffer into which the data will be read.
* `offset`: an integer offset into the buffer where the read data will be placed.
* `position`: the position in the file where to read data from.
* `length`: the number of bytes of data to read

Here's an example of random access reads:

    vertx.fileSystem.open('some-file.dat', function(err, asyncFile) {
        if (err) {
            log.info('Failed to open file ' + err);
        } else {                   
            var buff = new vertx.Buffer(1000);
            for (var i = 0; i < 10; i++) {
                asyncFile.read(buff, i * 100, i * 100, 100, function(err) {
                    if (err) {
                        log.info('Failed to read ' + err);
                    } else {
                        log.info('Read ok');
                    }
                });    
            }
        }
    });   
    
### Flushing data to underlying storage.

If the AsyncFile was not opened with `flush = true`, then you can manually flush any writes from the OS cache by calling the `flush` function.

### Using AsyncFile as `ReadStream` and `WriteStream`

Use the functions `getReadStream` and `getWriteStream` to get read and write streams. You can then use them with a pump to pump data to and from other read and write streams.

Here's an example of pumping data from a file on a client to a HTTP request:

    var client = new vertx.HttpClient().setHost('foo.com');
    
    vertx.fileSystem.open('some-file.dat', function(err, asyncFile) {
        if (err) {
            log.info('Failed to open file ' + err);
        } else {                   
            var request = client.put('/uploads', function(resp) {
                log.info('resp status code ' + resp.statusCode);
            });
            var rs = asyncFile.getReadStream();
            var pump = new vertx.Pump(rs, request);
            pump.start();
            rs.endHandler(function() {
                // File sent, end HTTP requuest
                request.end();
            });
            
        }
    });   
    
### Closing an AsyncFile

To close an AsyncFile call the `close` function. Closing is asynchronous and if you want to be notified when the close has been completed you can specify a handler function as an argument to `close`.

*Copies of this document may be made for your own use and for distribution to others, provided that you do not charge any fee for such copies and further provided that each copy contains this Copyright Notice, whether distributed in print or electronically*


   
    

    

   

<|MERGE_RESOLUTION|>--- conflicted
+++ resolved
@@ -2119,12 +2119,8 @@
     
     var sockJSServer = vertx.createSockJSServer(httpServer);
 
-<<<<<<< HEAD
     sockJSServer.bridge({prefix : '/eventbus'}, [], [] );
-=======
-    sockJSServer.bridge({prefix : '/eventbus'}, []);
->>>>>>> db2af440
-    
+
     server.listen(8080);
     
 The SockJS bridge currently only works with JSON event bus messages.    
